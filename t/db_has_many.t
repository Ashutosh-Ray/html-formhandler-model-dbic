use strict;
use warnings;

use Test::More;
use lib 't/lib';

use BookDB::Schema;

my $schema = BookDB::Schema->connect('dbi:SQLite:t/db/book.db');
my $user = $schema->resultset('User')->find(1);

{
   package Repeatable::Form::User;
   use HTML::FormHandler::Moose;
   extends 'HTML::FormHandler::Model::DBIC';

   has_field 'user_name';
   has_field 'occupation';

   has_field 'addresses' => ( type => 'Repeatable' );
   has_field 'addresses.address_id' => ( type => 'PrimaryKey' );
   has_field 'addresses.street';
   has_field 'addresses.city';
   has_field 'addresses.country' => ( type => 'Select' );

}

my $form = Repeatable::Form::User->new;
ok( $form, 'get db has many form');
ok( !$form->field('addresses')->field('0')->field('country')->has_options,
    'addresses has no options because no schema' );

$form = Repeatable::Form::User->new( item => $user );
ok( $form->field('addresses')->field('0')->field('country')->has_options,
    'addresses has options from new' );

$form->process( item => $user, params => {} );
ok( $form->field('addresses')->field('0')->field('country')->has_options,
    'addresses has options after process' );

my $fif = {
   'addresses.0.city' => 'Middle City',
   'addresses.0.country' => 'GK',
   'addresses.0.address_id' => 1,
   'addresses.0.street' => '101 Main St',
   'addresses.1.city' => 'DownTown',
   'addresses.1.country' => 'UT',
   'addresses.1.address_id' => 2,
   'addresses.1.street' => '99 Elm St',
   'addresses.2.city' => 'Santa Lola',
   'addresses.2.country' => 'GF',
   'addresses.2.address_id' => 3,
   'addresses.2.street' => '1023 Side Ave',
   'occupation' => 'management',
   'user_name' => 'jdoe',
};
my $values = {
   addresses => [
      {
         city => 'Middle City',
         country => 'GK',
         address_id => 1,
         street => '101 Main St',
      },
      {
         city => 'DownTown',
         country => 'UT',
         address_id => 2,
         street => '99 Elm St',
      },
      {
         city => 'Santa Lola',
         country => 'GF',
         address_id => 3,
         street => '1023 Side Ave',
      },
   ],
   'occupation' => 'management',
   'user_name' => 'jdoe',
};

is_deeply( $form->fif, $fif, 'fill in form is correct' );
is_deeply( $form->values,  $values, 'values are correct' );

my $params = {
   user_name => "Joe Smith",
   occupation => "Programmer",
   'addresses.0.street' => "999 Main Street",
   'addresses.0.city' => "Podunk",
   'addresses.0.country' => "UT",
   'addresses.0.address_id' => "1",
   'addresses.1.street' => "333 Valencia Street",
   'addresses.1.city' => "San Franciso",
   'addresses.1.country' => "UT",
   'addresses.1.address_id' => "2",
   'addresses.2.street' => "1101 Maple Street",
   'addresses.2.city' => "Smallville",
   'addresses.2.country' => "AT",
   'addresses.2.address_id' => "3"
};
$form->process($params);
ok( $form->field('addresses')->field('0')->field('country')->has_options,
    'addresses has options' );

ok( $form->validated, 'has_many form validated');
$form->process($params);
ok( $form->validated, 'second pass validated');

$user = $form->item;
is( $user->user_name, 'Joe Smith', 'created item');
is( $schema->resultset('Address')->search({ user_id => $user->id  })->count, 3,
    'the right number of addresses' );

is_deeply( $form->fif, $params, 'fif is correct' );

$form->process($fif);
is( $form->item->search_related( 'addresses', {city => 'Middle City'} )->first->country->printable_name, 'Graustark', 'updated addresses');

$params->{'addresses.3.street'} = "1101 Maple Street";
$params->{'addresses.3.city'} = "Smallville";
$params->{'addresses.3.country'} = "AT";
$params->{'addresses.3.address_id'} = undef;

$form->process($params);
my $new_address = $form->item->search_related('addresses', { address_id => {'>', 3} })->single; 
END { $form->item->find_related('addresses', $new_address->id )->delete };
ok( $form->validated, 'validated with new address');
is( $form->field('addresses.3.address_id')->value, $new_address->id, 'id for new row is correct');

<<<<<<< HEAD
# put the row back to original values
=======
# restore to beginning state
>>>>>>> d9aeb689
$form->process($values);

done_testing;<|MERGE_RESOLUTION|>--- conflicted
+++ resolved
@@ -127,11 +127,7 @@
 ok( $form->validated, 'validated with new address');
 is( $form->field('addresses.3.address_id')->value, $new_address->id, 'id for new row is correct');
 
-<<<<<<< HEAD
-# put the row back to original values
-=======
-# restore to beginning state
->>>>>>> d9aeb689
+# restore row to beginning state
 $form->process($values);
 
 done_testing;